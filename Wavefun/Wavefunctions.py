from abc import *

__all__ = [
    "Wavefunction",
    "Wavefunctions",
    "WavefunctionException"
]

class WavefunctionException(Exception):
    pass

class Wavefunction:
    """Represents a single wavefunction object"""
    def __init__(self, energy, data, parent = None, **opts):
        self.energy = energy
        self.data   = data
        self.parent = parent
        self.opts   = opts
    @abstractmethod
    def plot(self, figure = None, **opts):
        """Uses McUtils to plot the wavefunction on the passed figure (makes a new one if none)

        :param figure:
        :type figure: Graphics | Graphics3D
        :return:
        :rtype:
        """
        pass
    @abstractmethod
    def expectation(self, op, other):
        """Computes the expectation value of operator op over the wavefunction other and self

        :param other:
        :type other: Wavefunction
        :param op:
        :type op:
        :return:
        :rtype:
        """
        pass
    @abstractmethod
    def probability_density(self):
        """Computes the probability density of the current wavefunction

        :return:
        :rtype:
        """
        return self.expectation(lambda a:a, self)


class Wavefunctions:
    """An object representing a set of wavefunctions.
    Provides concrete, but potentially inefficient methods for doing all the wavefunction ops.

    """

    def __init__(self, energies = None, wavefunctions = None, wavefunction_class = None, **opts):
        self.wavefunctions = wavefunctions
        self.energies = energies
        self.wavefunction_class = wavefunction_class
        self.opts = opts

    def get_wavefunctions(self, which):
        if isinstance(which, slice):
            return type(self)(
                energies = self.energies[which],
                wavefunctions = self.wavefunctions[which],
                wavefunction_class = self.wavefunction_class,
                **self.opts
            )
        else:
<<<<<<< HEAD
            return self.wavefunction_class(self.energies[which], self.wavefunctions[which], parent = self, **self.opts)
    def __getitem__(self, item):
        """Returns a single Wavefunction object"""
        # iter comes for free with this
        return self.get_wavefunctions(item)
    def __iter__(self):
        for eng,wfn in zip(self.energies, self.wavefunctions):
            yield self.wavefunction_class(eng, wfn, parent = self, **self.opts)
=======
            return self.wavefunction_class(self.energies[item], self.wavefunctions[item], parent = self, **self.opts)
    # def __iter__(self):
    #     for eng,wfn in zip(self.energies, self.wavefunctions):
    #         yield self.wavefunction_class(eng, wfn, parent = self, **self.opts)
>>>>>>> 09b9854f

    def frequencies(self, start_at = 0):
        return self.energies[1+start_at:] - self.energies[start_at]

    def plot(self, figure = None, graphics_class = None, plot_style = None, **opts):
        """Plots all of the wavefunctions on one set of axes

        :param opts:
        :type opts:
        :return:
        :rtype:
        """
        from McUtils.Plots import Graphics, Graphics3D

        k = "plot_defaults"
        opts = dict(self.opts[k] if k in self.opts else (), **opts)

        if figure == None:
            dim = self.opts['dimension'] if 'dimension' in self.opts else 1
            if graphics_class is None:
                if dim ==1:
                    graphics_class = Graphics
                elif dim == 2:
                    graphics_class = Graphics3D
                else:
                    raise WavefunctionException(
                        "{}.{}: don't know how to plot wavefunctions of dimension {}".format(
                            type(self).__name__, 'plot', dim
                        )
                    )
            figure = graphics_class(**opts)

        if plot_style is None:
            plot_style = {}
        for wfn in self:
            wfn.plot(figure, **plot_style)

        return figure<|MERGE_RESOLUTION|>--- conflicted
+++ resolved
@@ -69,7 +69,6 @@
                 **self.opts
             )
         else:
-<<<<<<< HEAD
             return self.wavefunction_class(self.energies[which], self.wavefunctions[which], parent = self, **self.opts)
     def __getitem__(self, item):
         """Returns a single Wavefunction object"""
@@ -78,12 +77,6 @@
     def __iter__(self):
         for eng,wfn in zip(self.energies, self.wavefunctions):
             yield self.wavefunction_class(eng, wfn, parent = self, **self.opts)
-=======
-            return self.wavefunction_class(self.energies[item], self.wavefunctions[item], parent = self, **self.opts)
-    # def __iter__(self):
-    #     for eng,wfn in zip(self.energies, self.wavefunctions):
-    #         yield self.wavefunction_class(eng, wfn, parent = self, **self.opts)
->>>>>>> 09b9854f
 
     def frequencies(self, start_at = 0):
         return self.energies[1+start_at:] - self.energies[start_at]
